--- conflicted
+++ resolved
@@ -3,11 +3,8 @@
 import logging
 from dataclasses import dataclass
 
-<<<<<<< HEAD
-=======
 logger = logging.getLogger(__name__)
 
->>>>>>> 150fe9df
 @dataclass
 class Product:
     def __init__(
